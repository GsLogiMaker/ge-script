
use std::any::Any;
use std::collections::HashMap;
use std::fmt::Debug;
use std::fmt::Display;
use std::mem::size_of;
use std::mem::replace;
use std::mem::take;
use std::ops::AddAssign;
use std::ops::Deref;
use std::ops::DerefMut;

<<<<<<< HEAD
=======
use lazy_static::__Deref;

use crate::FunctionPointer;
use crate::QuExtFnData;
>>>>>>> 81cf0938
use crate::QuMsg;
use crate::QuVoid;
<<<<<<< HEAD
use crate::import::QuExtFnId;
use crate::import::QuImports;
=======
use crate::compiler::Definitions;
use crate::compiler::ExternalFunctionId;
use crate::compiler::FunctionId;
use crate::compiler::FunctionMetadata;
use crate::compiler::ModuleBuilder;
use crate::import::QuFunctionId;
use crate::import::QuRegistered;
use crate::import::QuStruct;
use crate::import::ClassId;
>>>>>>> 81cf0938
use crate::objects::QuCodeObject;
use crate::objects::QuFnObject;

pub const BASE_MODULE:&str = "__base__";

pub type QuExtFn = &'static dyn Fn(
	&mut QuVm,
<<<<<<< HEAD
	&Vec<QuStackId>
	)->Result<StackValue, QuMsg>;

=======
	&[QuStackId],
	QuStackId,
	)->Result<(), QuMsg>;
>>>>>>> 81cf0938
pub type QuVoidExtFn = &'static dyn Fn(
	&mut QuVm,
	&Vec<QuStackId>,
	)->Result<(), QuMsg>;

/// The [QuVm] registers type.
pub type StackValue = Box<dyn Any>;


#[derive(Clone, PartialEq)]
/// The low level operations of [`QuVm`].
pub enum QuOp {
<<<<<<< HEAD
	/// Calls a Qu function. Takes a const ID to the function and a stack ID
	/// for the return value.
	Call(QuConstId, QuStackId),
	/// Calls an external function. Takes an external function Id, a [`Vec`] of
	/// stack IDs for arguments, and a stack ID for the return value.
	CallExt(QuExtFnId, Vec<QuStackId>, QuStackId),
	/// Defines a Qu function. Takes the name of the function and the length of
	/// the function in [`QuOp`]s.
	DefineFn(String, usize),
	/// Ends the current scope.
=======
	Call(FunctionId, QuStackId),
	CallExt(ExternalFunctionId, Vec<QuStackId>, QuStackId),
	// Fn name, fn body length.
	DefineFn(FunctionId, usize),
>>>>>>> 81cf0938
	End,
	/// Moves the program counter by the given [`isize`].
	JumpBy(isize),
	/// Moves the program counter by the given [`isize`] if the last expression
	/// was false.
	JumpByIfNot(isize),
	/// Loads an [`isize`] into the stack. Takes the value being loaded and the
	/// stack id where it will bestored.
	Value(isize, QuStackId),
<<<<<<< HEAD
	/// Moves the value at `0` in the stack to the return value hold.
	Return,
=======
	Return(ClassId),
>>>>>>> 81cf0938
} impl Debug for QuOp {
	fn fmt(&self, f: &mut std::fmt::Formatter<'_>) -> std::fmt::Result {
		match self {
			Self::Call(arg0, arg1) =>
				write!(f, "Call({:?}, {:?})", arg0, arg1),
			Self::CallExt(
				arg0,
				arg1,
				arg2
			) =>
				write!(f, "CallExt({:?}, {:?}, {:?})", arg0, arg1, arg2),
			Self::DefineFn(arg0, arg1) => 
				write!(f, "DefineFn({:?}, {:?})", arg0, arg1),
			Self::End =>
				write!(f, "End"),
			Self::JumpBy(arg0) =>
				write!(f, "JumpBy({:?})", arg0),
			Self::JumpByIfNot(arg0) =>
			write!(f, "JumpByIfNot({:?})", arg0),
			Self::Value(arg0, arg1) =>
				write!(f, "Value({:?}, {:?})", arg0, arg1),
			Self::Return(arg0) =>
				write!(f, "Return({:?})", arg0),
		}
	}
}


#[derive(Clone, Copy, Debug, Default, PartialEq, Eq)]
pub struct QuConstId(pub usize);
impl From<usize> for QuConstId {

	fn from(v:usize) -> Self {
		Self(v)
	}

} impl From<u8> for QuConstId {

	fn from(v:u8) -> Self {
		Self(v as usize)
	}

} impl From<i32> for QuConstId {

	fn from(v:i32) -> Self {
		Self(v as usize)
	}

} impl From<u32> for QuConstId {

	fn from(v:u32) -> Self {
		Self(v as usize)
	}

}


impl From<QuConstId> for u8 {
	fn from(v:QuConstId) -> Self {
		v.0 as u8
	}
}
impl From<QuConstId> for usize {
	fn from(v:QuConstId) -> Self {
		v.0 as usize
	}
}
impl From<QuConstId> for i32 {
	fn from(v:QuConstId) -> Self {
		v.0 as i32
	}
}
impl From<QuConstId> for u32 {
	fn from(v:QuConstId) -> Self {
		v.0 as u32
	}
}


#[derive(Clone, Copy, Debug, Default)]
pub struct QuMemId {
	index:usize,
} impl QuMemId {

	fn new(index:usize) -> Self {
		return Self{
			index
		};
	}

}


#[derive(Clone, Copy, Debug, Default, PartialEq, Eq)]
<<<<<<< HEAD
/// The ID to a stack value. 
/// 
/// Used to index stack values in [`QuVm`].
pub struct QuStackId(pub usize);
=======
pub struct QuStackId(pub usize, ClassId);
impl QuStackId {
	pub fn new(index: usize, struct_id: ClassId) -> Self {
		Self(index, struct_id)
	}

	fn readable(&self, definitions: &Definitions) -> String {
		format!(
			"{}:{}",
			self.0,
			definitions.get_class(self.1).unwrap().name,
		)
	}


	pub fn index(&self) -> usize {
		self.0
	}


	pub fn class_id(&self) -> ClassId {
		self.1
	}
}
>>>>>>> 81cf0938
impl From<usize> for QuStackId {

	fn from(v:usize) -> Self {
		Self(v, ClassId::default())
	}

} impl From<isize> for QuStackId {

	fn from(v:isize) -> Self {
		Self(v as usize)
	}

} impl From<u8> for QuStackId {

	fn from(v:u8) -> Self {
		Self(v as usize, ClassId::default())
	}

} impl From<i32> for QuStackId {
	fn from(v:i32) -> Self {
		Self(v as usize, ClassId::default())
	}
}


impl From<QuStackId> for u8 {
	fn from(v:QuStackId) -> Self {
		v.0 as u8
	}
} impl From<QuStackId> for usize {
	fn from(v:QuStackId) -> Self {
		v.0 as usize
	}
} impl From<QuStackId> for isize {
	fn from(v:QuStackId) -> Self {
		v.0 as isize
	}
} impl From<QuStackId> for i32 {
	fn from(v:QuStackId) -> Self {
		v.0 as i32
	}
}


/// The virtual machine that runs Qu code.
/// 
/// This struct is not meant to be accessed directly (in most cases). See
/// [`qu::Qu`] for interfacing with Qu script.
#[derive(Default)]
pub struct QuVm {
	/// Holds the outputed value of the last executed operation.
<<<<<<< HEAD
	pub hold_is_true:bool,
=======
	pub hold_is_zero: bool,
>>>>>>> 81cf0938

	/// Holds defined constants.
	constants: Vec<Box<dyn Any>>,
	/// Maps constant names to their index in [`QuMemory::constants`].
	constant_map:HashMap<String, QuConstId>,
	/// Holds allocated data types.
	memory: Vec<Box<dyn Any>>,
	/// Maps variable names to their index in [`QuMemory::memory`].
	memory_map: HashMap<String, QuMemId>,
	/// Holds the value returned from a Qu script.
	return_type: ClassId,
	pub definitions: Definitions,

	/// The memory registers. Holds all primatives of the VM.
	stack: VmStack,
	/// The offset of reading and writing to registers.
	stack_offset: usize,
	/// The program counter.
	pc: usize,

} impl QuVm {

	/// Constructs a new [`QuVm`].
	/// 
	/// # Example
	/// 
	/// ```
	/// use qu::QuVm;;
	/// 
	/// let vm = QuVm::new();
	/// ```
	pub fn new() -> Self {
		let mut vm = QuVm { 
<<<<<<< HEAD
			hold_is_true: false,

			constants: Vec::default(),
			constant_map: HashMap::default(),
			memory: Vec::default(),
			memory_map: HashMap::default(),
			return_value: None,

			stack:Vec::with_capacity(u8::MAX as usize),
=======
			hold_is_zero: false,
			return_type: 0.into(),
			stack: VmStack::new(u8::MAX as usize),
>>>>>>> 81cf0938
			stack_offset: 0,
			pc: 0,
			..Default::default()
		};
		vm.definitions.define_module(
			BASE_MODULE.into(),
			&|mut b| {
				b.register_struct::<QuVoid>()?;
				b.register_struct::<i32>()?;
				b.register_struct::<bool>()?;
				Ok(())
			},
		).unwrap();
		vm.definitions.register_functions();
		vm
	}


	/// Defines a new constant in Qu.
	///
	/// # Examples
	/// 
	/// ```
	/// use qu::QuVm;
	/// use qu::QuMsg;
	/// 
	/// # fn main() {example().unwrap()}
	/// # fn example() -> Result<(), QuMsg> {
	/// let mut vm = QuVm::new();
	/// vm.define_const("BIRTHDAY".to_owned(), Box::new("c280800"));
	/// 
	/// let constant = vm.get_const::<&str>("BIRTHDAY")?;
	/// assert_eq!(*constant, "c280800");
	/// # return Ok(());
	/// # }
	/// ```
	pub fn define_const(&mut self, name:String, value:Box<dyn Any>) {
		assert_eq!(self.constants.len(), self.constant_map.len());
		let const_index = self.constants.len();

		self.constants.push(value);
		self.constant_map.insert(name.to_owned(), const_index.into());
	}


<<<<<<< HEAD
	/// Defines a Qu function.
	fn define_fn(&mut self, name:String, code_start:usize) {
		self.define_const(
			name,
			Box::new(QuFnObject::new(
				vec![],
				QuCodeObject::new(code_start),
				"void".into(),
			))
		);
	}


=======
>>>>>>> 81cf0938
	/// Defines a variable in Qu memory.
	/// 
	/// # Examples
	/// 
	/// ```
	/// use qu::QuVm;
	/// use qu::QuMsg;
	/// 
	/// # fn main() {example().unwrap()}
	/// # fn example() -> Result<(), QuMsg> {
	/// let mut vm = QuVm::new();
	/// vm.define_mem("name".to_owned(), Box::new("Dave"));
	/// 
	/// let constant = vm.get_mem::<&str>("name")?;
	/// assert_eq!(*constant, "Dave");
	/// # return Ok(());
	/// # }
	/// ```
	pub fn define_mem(&mut self, name:String, value:Box<dyn Any>) {
		assert_eq!(self.memory.len(), self.memory_map.len());
		let const_index = self.memory.len();

		self.memory.push(value);
		self.memory_map.insert(name.to_owned(), QuMemId::new(const_index));
	}


<<<<<<< HEAD
	/// Calls an imported external function.
	fn external_call_by_id(
		&mut self,
		fn_id:QuExtFnId,
		parameters:&Vec<QuStackId>,
		imports:&QuImports,
	) -> Result<StackValue, QuMsg> {
		Ok((imports.get_fn_data_by_id(fn_id)?).1(self, parameters)?)
=======
	fn external_call_by_id(
		&mut self,
		fn_id: ExternalFunctionId,
		parameters: &Vec<QuStackId>,
		output_id: QuStackId,
	) -> Result<(), QuMsg> {
		Ok((self.definitions.get_external_function(fn_id)?.pointer)(
			self,
			parameters,
			output_id,
		)?)
>>>>>>> 81cf0938
	}


	/// Returns a reference to a Qu constant.
	/// 
	/// # Errors
	/// 
	/// If no constant called `name` is found or if the constant can't be cast
	/// to `T` then an [`Err`] is returned.
	/// 
	/// # Examples
	/// 
	/// ```
	/// use qu::QuVm;
	/// use qu::QuMsg;
	/// 
	/// # fn main() {example().unwrap()}
	/// # fn example() -> Result<(), QuMsg> {
	/// let mut vm = QuVm::new();
	/// vm.define_const("MEANING_OF_LIFE".into(), Box::new(42isize));
	/// 
	/// let constant = vm.get_const::<isize>("MEANING_OF_LIFE")?;
	/// assert_eq!(*constant, 42isize);
	/// # return Ok(());
	/// # }
	/// ```
	pub fn get_const<'a, T:'a + 'static>(&'a self, name:&str
	) -> Result<&T, QuMsg> {
		let Some(index) = self.constant_map.get(&name.to_owned())
			else {return Err(QuMsg::general(
				&format!("No constant by name {name} found. TODO: Better msg.")
			))};
		
		let const_ref = self.get_const_by_id::<T>(*index)?;

		return Ok(const_ref);
	}


	/// Returns a reference to a Qu constant by its index.
	/// 
	/// # Errors
	/// 
	/// If `index` is out of range or the constant can't be cast to `T` then an
	/// [`Err`] is returned.
	/// 
	/// # Examples
	/// 
	/// ```
	/// use qu::QuVm;
	/// use qu::QuMsg;
	/// 
	/// # fn main() {example().unwrap()}
	/// # fn example() -> Result<(), QuMsg> {
	/// let mut vm = QuVm::new();
	/// vm.define_const("BITS".into(), Box::new(128isize));
	/// 
	/// let BITS = vm.get_const_by_id::<isize>(0.into())?;
	/// assert_eq!(*BITS, 128isize);
	/// # return Ok(());
	/// # }
	/// ```
	pub fn get_const_by_id<'a, T:'a + 'static>(&'a self, id:QuConstId
	) -> Result<&T, QuMsg> {
		let Some(any) = self.constants.get(id.0)
			else {return Err(QuMsg::general(
				"Can't access constant by id {id}. Index is out of range. TODO: Better msg"
			))};

		let Some(cast) = any.downcast_ref::<T>()
			else {return Err(QuMsg::general(
				&format!("Can't cast constant to specified T. TODO: Better msg.")
			))};

		return Ok(cast);
	}


	/// Returns a memory location's ID from its name.
	/// 
	/// /// # Errors
	/// 
	/// If no memory location called `name` is found then an [`Err`] is
	/// returned.
	/// 
	/// # Examples
	/// 
	/// ```
	/// use qu::QuVm;
	/// use qu::QuMsg;
	/// 
	/// # fn main() {example().unwrap()}
	/// # fn example() -> Result<(), QuMsg> {
	/// let mut vm = QuVm::new();
	/// vm.define_mem("count".into(), Box::new(100isize));
	/// 
	/// let mem_id = vm.get_mem_id("count")?;
	/// assert_eq!(vm.get_mem_by_id::<isize>(mem_id)?, &100isize);
	/// # return Ok(());
	/// # }
	/// ```
	pub fn get_mem_id(&mut self, name:&str) -> Result<QuMemId, QuMsg> {
		let Some(id) = self.memory_map.get(name) else {
			return Err(QuMsg::general(
				&format!("qu has no memory location with name {name}")
			));
		};

		Ok(id.clone())
	}


	/// Returns a mutable reference to a variable in Qu memory.
	/// 
	/// # Errors
	/// 
	/// If no variable called `name` is found or if the variable can't be cast
	/// to `T` then an [`Err`] is returned.
	/// 
	/// # Examples
	/// 
	/// ```
	/// use qu::QuVm;
	/// use qu::QuMsg;
	/// 
	/// # fn main() {example().unwrap()}
	/// # fn example() -> Result<(), QuMsg> {
	/// let mut vm = QuVm::new();
	/// vm.define_mem("count".into(), Box::new(100isize));
	/// 
	/// let count = vm.get_mem_mut::<isize>("count")?;
	/// assert_eq!(*count, 100isize);
	/// 
	/// *count += 5;
	/// let altered_count = vm.get_mem_mut::<isize>("count")?;
	/// assert_eq!(*altered_count, 105isize);
	/// # return Ok(());
	/// # }
	/// ```
	pub fn get_mem_mut<'a, T:'a + 'static>(&'a mut self, name:&str
	) -> Result<&mut T, QuMsg> {
		let Some(index) = self.memory_map.get(&name.to_owned())
			else {return Err(QuMsg::general(
				&format!("No variable by name {name} found. TODO: Better msg.")
			))};

		return Ok(self.get_mem_mut_by_id(index.clone())?);
	}


	/// Returns a mutable referance to a [`QuVm`] memory variable.
	/// 
	/// /// # Errors
	/// 
	/// If no variable by `id` is found or if the variable can't be cast
	/// to `T` then an [`Err`] is returned.
	/// 
	/// # Examples
	/// 
	/// ```
	/// use qu::QuVm;
	/// use qu::QuMsg;
	/// 
	/// # fn main() {example().unwrap()}
	/// # fn example() -> Result<(), QuMsg> {
	/// let mut vm = QuVm::new();
	/// vm.define_mem("count".into(), Box::new(100isize));
	/// let count_id = vm.get_mem_id("count")?;
	/// 
	/// let count = vm.get_mem_mut_by_id::<isize>(count_id)?;
	/// assert_eq!(count, &mut 100isize);
	/// # return Ok(());
	/// # }
	/// ```
	pub fn get_mem_mut_by_id<'a, T:'a + 'static>(&'a mut self, id:QuMemId
	) -> Result<&mut T, QuMsg> {
		self.get_mem_mut_by_index(id.index)
	}


	/// Returns a mutable reference to a variable in Qu memory by its index.
	/// 
	/// # Errors
	/// 
	/// If `index` is out of range or if the variable can't be cast to `T` then
	/// an [`Err`] is returned.
	fn get_mem_mut_by_index<'a, T:'a + 'static>(&'a mut self, index:usize
	) -> Result<&mut T, QuMsg> {
		let Some(any) = self.memory.get_mut(index)
		else {return Err(QuMsg::general(
			&format!("Can't get variable. Index {index} is out of range.")
		))};
		let Some(cast) = any.downcast_mut::<T>()
			else {return Err(QuMsg::general(
				&format!("Can't cast variable to specified T. TODO: Better msg.")
			))};

		return Ok(cast);
	}


	/// Returns a reference to a variable in Qu memory.
	/// 
	/// # Errors
	/// 
	/// If no variable called `name` is found or if the variable can't be
	/// cast to `T` then an [`Err`] is returned.
	/// 
	/// # Examples
	/// 
	/// ```
	/// use qu::QuVm;
	/// use qu::QuMsg;
	/// 
	/// # fn main() {example().unwrap()}
	/// # fn example() -> Result<(), QuMsg> {
	/// let mut vm = QuVm::new();
	/// vm.define_mem("count".into(), Box::new(100isize));
	/// 
	/// let count = vm.get_mem::<isize>("count")?;
	/// assert_eq!(*count, 100isize);
	/// # return Ok(());
	/// # }
	/// ```
	pub fn get_mem<'a, T:'a + 'static>(&'a self, name:&str
	) -> Result<&T, QuMsg> {
		let Some(index) = self.memory_map.get(&name.to_owned())
			else {return Err(QuMsg::general(
				&format!("No variable by name {name} found. TODO: Better msg.")
			))};

		self.get_mem_by_id(index.clone())
	}


	/// Returns a shared referance to a [`QuVm`] memory variable.
	/// 
	/// /// # Errors
	/// 
	/// If no variable by `id` is found or if the variable can't be cast
	/// to `T` then an [`Err`] is returned.
	/// 
	/// # Examples
	/// 
	/// ```
	/// use qu::QuVm;
	/// use qu::QuMsg;
	/// 
	/// # fn main() {example().unwrap()}
	/// # fn example() -> Result<(), QuMsg> {
	/// let mut vm = QuVm::new();
	/// vm.define_mem("count".into(), Box::new(100isize));
	/// let count_id = vm.get_mem_id("count")?;
	/// 
	/// let count = vm.get_mem_mut_by_id::<isize>(count_id)?;
	/// assert_eq!(count, &100isize);
	/// # return Ok(());
	/// # }
	/// ```
	pub fn get_mem_by_id<'a, T:'a + 'static>(&'a self, id:QuMemId
	) -> Result<&T, QuMsg> {
		self.get_mem_by_index(id.index)
	}


	/// Returns a reference to a variable in Qu memory by its index.
	/// 
	/// # Errors
	/// 
	/// If `index` is out of range or if the variable can't be
	/// cast to `T` then an [`Err`] is returned.
	fn get_mem_by_index<'a, T:'a + 'static>(&'a self, index:usize
	) -> Result<&T, QuMsg> {
		let Some(any) = self.memory.get(index)
			else {return Err(QuMsg::general(
				&format!("Can't get variable. Index {index} is out of range.")
			))};

		let Some(cast) = any.downcast_ref::<T>()
			else {return Err(QuMsg::general(
				&format!("Can't cast variable to specified T. TODO: Better msg.")
			))};

		return Ok(cast);
	}


	/// Returns the value returned by the last run Qu script.
	/// 
	/// # Examples
	/// 
	/// //TODO: Example
	pub fn return_value_id(&mut self) -> ClassId {
		let return_type = self.return_type;
		self.return_type = 0.into();
		return_type
	}


	/// Ends the current frame.
	fn frame_end(&mut self) -> Result<(), QuMsg>{
		return Err(QuMsg::done());
	}


	/// Starts a new frame.
	fn frame_start(&mut self, at_code:usize) {
		self.pc = at_code;
	}


	#[inline]
	/// Returns *true* if *hold* is a *true* value.
	fn is_hold_true(&mut self) -> bool {
		return self.hold_is_true;
	}


	fn next_op<'a>(&mut self, code:&'a [QuOp]) -> &'a QuOp {
		let val = &code[self.pc];
		self.pc += 1;
		return val;
	}


	fn op_call_fn(
		&mut self,
<<<<<<< HEAD
		fn_id:QuConstId,
		ouput:QuStackId,
		code:&[QuOp],
		imports:&QuImports,
=======
		fn_id: usize,
		ouput: QuStackId,
		code: &[QuOp],
>>>>>>> 81cf0938
	) -> Result<(), QuMsg> {
		*self.stack.offset_mut() += usize::from(ouput);
		// Assure registers is big enought to fit u8::MAX more values
		if (self.stack_offset + u8::MAX as usize) > self.stack.len() {
			self.stack.data.resize(
				self.stack_offset + u8::MAX as usize, 
				0
			);
		}

		let return_pc = self.pc;
		let function = self.definitions.get_function(fn_id)?;
		self.frame_start(function.pc_start);
		self.loop_ops(code)?;
		*self.stack.offset_mut() -= usize::from(ouput);
		self.pc = return_pc;

		return Ok(());
	}


	fn op_call_fn_ext(
		&mut self,
<<<<<<< HEAD
		func:QuExtFnId,
		args:&Vec<QuStackId>,
		output:QuStackId,
		imports:&QuImports,
	) -> Result<(), QuMsg> {
		let returned = self.external_call_by_id(
=======
		func: ExternalFunctionId,
		args: &Vec<QuStackId>,
		output: QuStackId,
	) -> Result<(), QuMsg> {
		self.external_call_by_id(
>>>>>>> 81cf0938
			func,
			args,
			output,
		)?;

		Ok(())
	}


	/// Sets the start of the function with the given function_id to the
	/// current program counter.
	fn op_define_fn(&mut self, function_id: usize, length: usize) {
		self.definitions.get_function_mut(function_id)
			.unwrap()
			.pc_start = self.pc;
		self.pc += length;
	}


	fn op_jump_by(&mut self, by:isize) {
		// Add
		if by > 0 {
			self.pc += by as usize;
		// Subtract
		} else {
			self.pc -= by.abs() as usize;
		}
		
	}


	fn op_jump_by_if_not(&mut self, by:isize) {
		if !self.is_hold_true() {
			// Add
			if by > 0 {
				self.pc += by as usize;
			// Subtract
			} else {
				self.pc -= by.abs() as usize;
			}
		}
	}


	fn op_load_int(&mut self, value:isize, output:QuStackId) {
<<<<<<< HEAD
		self.reg_set(output, Box::new(value));
=======
		// TODO: Make function signature i32
		self.write(output, value as i32);
>>>>>>> 81cf0938
	}


	#[inline]
<<<<<<< HEAD
	/// Returns a shared referance to a stack value.
	pub fn reg_get(&self, at_reg:QuStackId) -> &StackValue {
		return &self.stack[self.stack_offset+at_reg.0];
	}


	/// Returns a shared referance to a stack value cast to type `T`.
	pub fn reg_get_as<'a, T:'a + 'static>(&self, at_reg:QuStackId
	) -> Result<&T, QuMsg> {
		let Some(r) = self.stack[self.stack_offset+at_reg.0]
			.downcast_ref::<T>() else {
			return Err(QuMsg::general(
				&format!("reg_get_as could not convert register at index {}", at_reg.0)
			))
		};
		Ok(r)
=======
	/// Gets a register value.
	pub fn read<T>(&self, at_reg:QuStackId) -> Result<&T, QuMsg> {
		let struct_data = self.definitions
			.get_class(at_reg.class_id())?;
		if size_of::<T>() != struct_data.size as usize {
			return Err("Can't get register. Mismatched types. TODO: Better msg".into());
		}

		let got = self.stack.read(at_reg);
		Ok(got)
>>>>>>> 81cf0938
	}


	#[inline]
<<<<<<< HEAD
	/// Returns a mutable referance to a stack value.
	pub fn reg_get_mut(&mut self, at_reg:QuStackId) -> &mut StackValue {
		return &mut self.stack[self.stack_offset+at_reg.0];
	}


	/// Returns a mutable referance to a stack value cast to type `T`.
	pub fn reg_get_mut_as<'a, T:'a + 'static>(&mut self, at_reg:QuStackId
	) -> Result<&mut T, QuMsg> {
		let Some(r) = self.stack[self.stack_offset+at_reg.0]
			.downcast_mut::<T>() else {
			return Err(QuMsg::general(
				&format!("reg_get_mut_as could not convert register at index {}", at_reg.0)
			))
		};
		Ok(r)
=======
	/// Gets a register value.
	pub fn reg_get_mut<T>(&mut self, at_reg:QuStackId) -> Result<&mut T, QuMsg> {
		let struct_data = self.definitions
			.get_class(at_reg.class_id())?;
		// TODO: Add check if casting to right struct
		assert_eq!(size_of::<T>(), struct_data.size as usize);

		let got = self.stack.read_mut(at_reg.into());
		Ok(got)
>>>>>>> 81cf0938
	}


	#[inline]
	/// Sets a register value.
	pub fn write<T>(&mut self, id:QuStackId, value:T) {
		return self.stack.write(id.into(), value);
	}


	/// Sets a memory location by its name.
	pub fn set_mem<'a, T:'a + 'static>(&'a mut self, name:&str, value:T
	) -> Result<(), QuMsg> {
		let Some(id) = self.memory_map.get(&name.to_owned())
			else {return Err(QuMsg::general(
				&format!("No variable by name {name} found. TODO: Better msg.")
			))};

		self.set_mem_by_id(id.clone(), value)?;

		return Ok(());
	}


	/// Sets a memory location by its ID.
	pub fn set_mem_by_id<'a, T:'a + 'static>(&'a mut self, id:QuMemId, value:T
	) -> Result<(), QuMsg> {
		self.set_mem_by_index(id.index, value)
	}


	fn set_mem_by_index<'a, T:'a + 'static>(&'a mut self, index:usize, value:T
	) -> Result<(), QuMsg> {
		let Some(any) = self.memory.get_mut(index)
		else {return Err(QuMsg::general(
			&format!("Can't get variable. Index {index} is out of range.")
		))};
		let Some(cast) = any.downcast_mut::<T>()
			else {return Err(QuMsg::general(
				&format!("Can't cast variable to specified T. TODO: Better msg.")
			))};
		
		*cast = value;

		return Ok(());
	}


	/// Runs inputed bytecode in a loop.
<<<<<<< HEAD
	fn loop_ops(&mut self, code:&[QuOp], imports:&QuImports
=======
	fn loop_ops(&mut self, code:&[QuOp]
>>>>>>> 81cf0938
	) -> Result<(), QuMsg>{
		while self.pc != code.len() {
			let result
				= self.do_next_op(code);
			if let Err(e) = result {
				if e.description == "Done" {
					return Ok(())
				} else {
					return Err(e);
				}
			}
		}
		return Ok(());
	}




	/// Runs the next command in the given bytecode.
<<<<<<< HEAD
	fn do_next_op(&mut self, instructions:&[QuOp], imports:&QuImports
=======
	fn do_next_op(
		&mut self, instructions:&[QuOp]
>>>>>>> 81cf0938
	) -> Result<(), QuMsg> {
		let op = self.next_op(instructions);
		#[cfg(feature = "qu_print_vm_operations")] {
			match op {
				QuOp::Call(function_id, output) => {
					println!(
						"Call::{} -> {}",
						self.definitions
							.get_function(*function_id)
							.unwrap()
							.identity
							.name,
						output.as_string(&self.definitions),
					);
				},
				QuOp::CallExt(function_id, args, output) => {
					let mut arg_string = "".to_owned();
					for arg in args {
						arg_string.extend(
							arg.as_string(&self.definitions).chars()
						);
						arg_string.push(',');
						arg_string.push(' ');
					}
					println!(
						"CallExt::{}({}) -> {}",
						self.definitions
							.get_external_function(*function_id)
							.unwrap()
							.name,
						arg_string,
						output.as_string(&self.definitions),
					);
				},
				QuOp::End => {
					println!(
						"End",
					);
				},
				QuOp::DefineFn(function_id, length) => {
					println!(
						"DefineFn({}, {})",
						self.definitions
							.get_function(*function_id)
							.unwrap()
							.identity
							.name,
						length,
					);
				},
				QuOp::JumpByIfNot(by) => {
					println!(
						"JumpBy({})IfNot hold:{}",
						by,
						self.is_hold_true(),
					);
				},
				QuOp::JumpBy(by) => {
					println!(
						"JumpBy {by}",
					);
				},
				QuOp::Value(value, output) => {
					println!(
						"Value {} -> {}",
						value,
						output.as_string(&self.definitions),
					);
				},
				QuOp::Return(return_type) => {
					println!(
						"Return:{}",
						self.definitions.get_class(*return_type).unwrap().name,
					);
				},
			};
		}
		match op {
			QuOp::Call(fn_id, ouput) => self.op_call_fn(*fn_id, *ouput, instructions)?,
			QuOp::CallExt(fn_id, args, output) => self.op_call_fn_ext(*fn_id, args, *output)?,
			QuOp::End => self.frame_end()?,
			QuOp::DefineFn(fn_id, length) => self.op_define_fn(*fn_id, *length),
			QuOp::JumpByIfNot(by) => self.op_jump_by_if_not(*by),
			QuOp::JumpBy(by) => self.op_jump_by(*by),
			QuOp::Value(value, output) => self.op_load_int(*value, *output),
			QuOp::Return(return_type) => self.return_type = *return_type,
		};
		return Ok(());
	}


<<<<<<< HEAD
	/// Runs a [`Vec`] of instructions.
	pub fn run_ops(&mut self, instructions:&[QuOp], imports:&QuImports
=======
	pub fn run_ops(&mut self, instructions:&[QuOp]
>>>>>>> 81cf0938
	) -> Result<(), QuMsg> {
		self.pc = 0;
		while self.pc != instructions.len() {
			match self.do_next_op(&instructions) {
				// No errors, continue running
				Ok(_) => {/*pass*/},
				// Encountered error; check if done and finish, otherwise
				// propogate error
				Err(msg) => {
					if msg.description == "Done" {
						break;
					}
					return Err(msg);
				},
			};
		}

		return Ok(());
	}

}


#[derive(Debug, Default, Clone)]
struct VmStack {
	data: Vec<u8>,
	offset: usize,
} impl VmStack {

	pub fn new(size:usize) -> Self {
		let mut stack = Self {data: vec![], offset: 0};
		stack.data.resize(size, 0);
		stack
	}

<<<<<<< HEAD
#[cfg(test)]
mod test_vm {
	use crate::QuVm;
	use crate::QuMsg;
=======
} impl Stack for VmStack {
	type Indexer = QuStackId;

>>>>>>> 81cf0938

	fn data(&self) -> &Vec<u8> {
		&self.data
	}


	fn data_mut(&mut self) -> &mut Vec<u8> {
		&mut self.data
	}


	fn offset(&self) -> usize {
		self.offset
	}


	fn offset_mut(&mut self) -> &mut usize {
		&mut self.offset
	}
}


pub trait Stack {
	type Indexer: Into<usize>;

	fn data(&self) -> &Vec<u8>;


	fn data_mut(&mut self) -> &mut Vec<u8>;


	fn read<T>(&self, id: Self::Indexer) -> &T {
		unsafe { self.data()[self.offset() + id.into()..]
			.as_ptr()
			.cast::<T>()
			.as_ref()
			.unwrap()
		}
	}


	fn read_mut<T>(&mut self, id: Self::Indexer) -> &mut T {
		let index = self.offset() + id.into();
		unsafe { self.data_mut()[index..]
			.as_mut_ptr()
			.cast::<T>()
			.as_mut()
			.unwrap()
		}
	}


	fn len(&self) -> usize {
		self.data().len()
	}


	fn move_offset(&mut self, by:isize) {
		if by > 0 {
			*self.offset_mut() += by as usize;
		// Subtract
		} else {
			*self.offset_mut() -= by.abs() as usize;
		}
	}


	fn offset(&self) -> usize;


	fn offset_mut(&mut self) -> &mut usize;


	fn write<T>(&mut self, id: Self::Indexer, value: T) {
		let id = id.into();
		assert!(&self.offset() + id + &size_of::<T>() <= self.data().len());
		let index = self.offset() + id;
		let index_pointer = self.data_mut()
			.as_mut_slice()[index..]
			.as_mut_ptr();
		unsafe { *(index_pointer as *mut T) = value };
	}
}<|MERGE_RESOLUTION|>--- conflicted
+++ resolved
@@ -10,29 +10,20 @@
 use std::ops::Deref;
 use std::ops::DerefMut;
 
-<<<<<<< HEAD
-=======
 use lazy_static::__Deref;
 
 use crate::FunctionPointer;
 use crate::QuExtFnData;
->>>>>>> 81cf0938
 use crate::QuMsg;
 use crate::QuVoid;
-<<<<<<< HEAD
-use crate::import::QuExtFnId;
-use crate::import::QuImports;
-=======
 use crate::compiler::Definitions;
 use crate::compiler::ExternalFunctionId;
 use crate::compiler::FunctionId;
 use crate::compiler::FunctionMetadata;
 use crate::compiler::ModuleBuilder;
-use crate::import::QuFunctionId;
 use crate::import::QuRegistered;
 use crate::import::QuStruct;
 use crate::import::ClassId;
->>>>>>> 81cf0938
 use crate::objects::QuCodeObject;
 use crate::objects::QuFnObject;
 
@@ -40,15 +31,9 @@
 
 pub type QuExtFn = &'static dyn Fn(
 	&mut QuVm,
-<<<<<<< HEAD
-	&Vec<QuStackId>
-	)->Result<StackValue, QuMsg>;
-
-=======
 	&[QuStackId],
 	QuStackId,
 	)->Result<(), QuMsg>;
->>>>>>> 81cf0938
 pub type QuVoidExtFn = &'static dyn Fn(
 	&mut QuVm,
 	&Vec<QuStackId>,
@@ -61,23 +46,10 @@
 #[derive(Clone, PartialEq)]
 /// The low level operations of [`QuVm`].
 pub enum QuOp {
-<<<<<<< HEAD
-	/// Calls a Qu function. Takes a const ID to the function and a stack ID
-	/// for the return value.
-	Call(QuConstId, QuStackId),
-	/// Calls an external function. Takes an external function Id, a [`Vec`] of
-	/// stack IDs for arguments, and a stack ID for the return value.
-	CallExt(QuExtFnId, Vec<QuStackId>, QuStackId),
-	/// Defines a Qu function. Takes the name of the function and the length of
-	/// the function in [`QuOp`]s.
-	DefineFn(String, usize),
-	/// Ends the current scope.
-=======
 	Call(FunctionId, QuStackId),
 	CallExt(ExternalFunctionId, Vec<QuStackId>, QuStackId),
 	// Fn name, fn body length.
 	DefineFn(FunctionId, usize),
->>>>>>> 81cf0938
 	End,
 	/// Moves the program counter by the given [`isize`].
 	JumpBy(isize),
@@ -87,12 +59,7 @@
 	/// Loads an [`isize`] into the stack. Takes the value being loaded and the
 	/// stack id where it will bestored.
 	Value(isize, QuStackId),
-<<<<<<< HEAD
-	/// Moves the value at `0` in the stack to the return value hold.
-	Return,
-=======
 	Return(ClassId),
->>>>>>> 81cf0938
 } impl Debug for QuOp {
 	fn fmt(&self, f: &mut std::fmt::Formatter<'_>) -> std::fmt::Result {
 		match self {
@@ -187,12 +154,6 @@
 
 
 #[derive(Clone, Copy, Debug, Default, PartialEq, Eq)]
-<<<<<<< HEAD
-/// The ID to a stack value. 
-/// 
-/// Used to index stack values in [`QuVm`].
-pub struct QuStackId(pub usize);
-=======
 pub struct QuStackId(pub usize, ClassId);
 impl QuStackId {
 	pub fn new(index: usize, struct_id: ClassId) -> Self {
@@ -217,25 +178,18 @@
 		self.1
 	}
 }
->>>>>>> 81cf0938
 impl From<usize> for QuStackId {
-
 	fn from(v:usize) -> Self {
 		Self(v, ClassId::default())
 	}
-
 } impl From<isize> for QuStackId {
-
 	fn from(v:isize) -> Self {
-		Self(v as usize)
-	}
-
+		Self(v as usize, 0.into())
+	}
 } impl From<u8> for QuStackId {
-
 	fn from(v:u8) -> Self {
 		Self(v as usize, ClassId::default())
 	}
-
 } impl From<i32> for QuStackId {
 	fn from(v:i32) -> Self {
 		Self(v as usize, ClassId::default())
@@ -269,11 +223,7 @@
 #[derive(Default)]
 pub struct QuVm {
 	/// Holds the outputed value of the last executed operation.
-<<<<<<< HEAD
-	pub hold_is_true:bool,
-=======
 	pub hold_is_zero: bool,
->>>>>>> 81cf0938
 
 	/// Holds defined constants.
 	constants: Vec<Box<dyn Any>>,
@@ -307,21 +257,9 @@
 	/// ```
 	pub fn new() -> Self {
 		let mut vm = QuVm { 
-<<<<<<< HEAD
-			hold_is_true: false,
-
-			constants: Vec::default(),
-			constant_map: HashMap::default(),
-			memory: Vec::default(),
-			memory_map: HashMap::default(),
-			return_value: None,
-
-			stack:Vec::with_capacity(u8::MAX as usize),
-=======
 			hold_is_zero: false,
 			return_type: 0.into(),
 			stack: VmStack::new(u8::MAX as usize),
->>>>>>> 81cf0938
 			stack_offset: 0,
 			pc: 0,
 			..Default::default()
@@ -367,22 +305,6 @@
 	}
 
 
-<<<<<<< HEAD
-	/// Defines a Qu function.
-	fn define_fn(&mut self, name:String, code_start:usize) {
-		self.define_const(
-			name,
-			Box::new(QuFnObject::new(
-				vec![],
-				QuCodeObject::new(code_start),
-				"void".into(),
-			))
-		);
-	}
-
-
-=======
->>>>>>> 81cf0938
 	/// Defines a variable in Qu memory.
 	/// 
 	/// # Examples
@@ -410,16 +332,6 @@
 	}
 
 
-<<<<<<< HEAD
-	/// Calls an imported external function.
-	fn external_call_by_id(
-		&mut self,
-		fn_id:QuExtFnId,
-		parameters:&Vec<QuStackId>,
-		imports:&QuImports,
-	) -> Result<StackValue, QuMsg> {
-		Ok((imports.get_fn_data_by_id(fn_id)?).1(self, parameters)?)
-=======
 	fn external_call_by_id(
 		&mut self,
 		fn_id: ExternalFunctionId,
@@ -431,7 +343,6 @@
 			parameters,
 			output_id,
 		)?)
->>>>>>> 81cf0938
 	}
 
 
@@ -746,7 +657,7 @@
 	#[inline]
 	/// Returns *true* if *hold* is a *true* value.
 	fn is_hold_true(&mut self) -> bool {
-		return self.hold_is_true;
+		return self.hold_is_zero;
 	}
 
 
@@ -759,16 +670,9 @@
 
 	fn op_call_fn(
 		&mut self,
-<<<<<<< HEAD
-		fn_id:QuConstId,
-		ouput:QuStackId,
-		code:&[QuOp],
-		imports:&QuImports,
-=======
 		fn_id: usize,
 		ouput: QuStackId,
 		code: &[QuOp],
->>>>>>> 81cf0938
 	) -> Result<(), QuMsg> {
 		*self.stack.offset_mut() += usize::from(ouput);
 		// Assure registers is big enought to fit u8::MAX more values
@@ -792,20 +696,11 @@
 
 	fn op_call_fn_ext(
 		&mut self,
-<<<<<<< HEAD
-		func:QuExtFnId,
-		args:&Vec<QuStackId>,
-		output:QuStackId,
-		imports:&QuImports,
-	) -> Result<(), QuMsg> {
-		let returned = self.external_call_by_id(
-=======
 		func: ExternalFunctionId,
 		args: &Vec<QuStackId>,
 		output: QuStackId,
 	) -> Result<(), QuMsg> {
 		self.external_call_by_id(
->>>>>>> 81cf0938
 			func,
 			args,
 			output,
@@ -851,34 +746,12 @@
 
 
 	fn op_load_int(&mut self, value:isize, output:QuStackId) {
-<<<<<<< HEAD
-		self.reg_set(output, Box::new(value));
-=======
 		// TODO: Make function signature i32
 		self.write(output, value as i32);
->>>>>>> 81cf0938
 	}
 
 
 	#[inline]
-<<<<<<< HEAD
-	/// Returns a shared referance to a stack value.
-	pub fn reg_get(&self, at_reg:QuStackId) -> &StackValue {
-		return &self.stack[self.stack_offset+at_reg.0];
-	}
-
-
-	/// Returns a shared referance to a stack value cast to type `T`.
-	pub fn reg_get_as<'a, T:'a + 'static>(&self, at_reg:QuStackId
-	) -> Result<&T, QuMsg> {
-		let Some(r) = self.stack[self.stack_offset+at_reg.0]
-			.downcast_ref::<T>() else {
-			return Err(QuMsg::general(
-				&format!("reg_get_as could not convert register at index {}", at_reg.0)
-			))
-		};
-		Ok(r)
-=======
 	/// Gets a register value.
 	pub fn read<T>(&self, at_reg:QuStackId) -> Result<&T, QuMsg> {
 		let struct_data = self.definitions
@@ -889,29 +762,10 @@
 
 		let got = self.stack.read(at_reg);
 		Ok(got)
->>>>>>> 81cf0938
 	}
 
 
 	#[inline]
-<<<<<<< HEAD
-	/// Returns a mutable referance to a stack value.
-	pub fn reg_get_mut(&mut self, at_reg:QuStackId) -> &mut StackValue {
-		return &mut self.stack[self.stack_offset+at_reg.0];
-	}
-
-
-	/// Returns a mutable referance to a stack value cast to type `T`.
-	pub fn reg_get_mut_as<'a, T:'a + 'static>(&mut self, at_reg:QuStackId
-	) -> Result<&mut T, QuMsg> {
-		let Some(r) = self.stack[self.stack_offset+at_reg.0]
-			.downcast_mut::<T>() else {
-			return Err(QuMsg::general(
-				&format!("reg_get_mut_as could not convert register at index {}", at_reg.0)
-			))
-		};
-		Ok(r)
-=======
 	/// Gets a register value.
 	pub fn reg_get_mut<T>(&mut self, at_reg:QuStackId) -> Result<&mut T, QuMsg> {
 		let struct_data = self.definitions
@@ -921,7 +775,6 @@
 
 		let got = self.stack.read_mut(at_reg.into());
 		Ok(got)
->>>>>>> 81cf0938
 	}
 
 
@@ -971,11 +824,7 @@
 
 
 	/// Runs inputed bytecode in a loop.
-<<<<<<< HEAD
-	fn loop_ops(&mut self, code:&[QuOp], imports:&QuImports
-=======
 	fn loop_ops(&mut self, code:&[QuOp]
->>>>>>> 81cf0938
 	) -> Result<(), QuMsg>{
 		while self.pc != code.len() {
 			let result
@@ -995,12 +844,8 @@
 
 
 	/// Runs the next command in the given bytecode.
-<<<<<<< HEAD
-	fn do_next_op(&mut self, instructions:&[QuOp], imports:&QuImports
-=======
 	fn do_next_op(
 		&mut self, instructions:&[QuOp]
->>>>>>> 81cf0938
 	) -> Result<(), QuMsg> {
 		let op = self.next_op(instructions);
 		#[cfg(feature = "qu_print_vm_operations")] {
@@ -1092,12 +937,7 @@
 	}
 
 
-<<<<<<< HEAD
-	/// Runs a [`Vec`] of instructions.
-	pub fn run_ops(&mut self, instructions:&[QuOp], imports:&QuImports
-=======
 	pub fn run_ops(&mut self, instructions:&[QuOp]
->>>>>>> 81cf0938
 	) -> Result<(), QuMsg> {
 		self.pc = 0;
 		while self.pc != instructions.len() {
@@ -1133,16 +973,9 @@
 		stack
 	}
 
-<<<<<<< HEAD
-#[cfg(test)]
-mod test_vm {
-	use crate::QuVm;
-	use crate::QuMsg;
-=======
 } impl Stack for VmStack {
 	type Indexer = QuStackId;
 
->>>>>>> 81cf0938
 
 	fn data(&self) -> &Vec<u8> {
 		&self.data
