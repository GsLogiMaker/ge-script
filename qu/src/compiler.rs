--- conflicted
+++ resolved
@@ -1,25 +1,17 @@
 
-<<<<<<< HEAD
-=======
 use crate::ExternalFunction;
 use crate::FunctionPointer;
 use crate::QuFnObject;
-use crate::QuFunctionId;
->>>>>>> 81cf0938
 use crate::QuOp;
 use crate::QuOp::*;
 use crate::QuParser;
 use crate::QuRegisterStruct;
 use crate::QuStackId;
-<<<<<<< HEAD
-use crate::import::QuImports;
-=======
 use crate::QuVoid;
 use crate::import::QuRegistered;
 use crate::import::QuStruct;
 use crate::import::ClassId;
 use crate::parser;
->>>>>>> 81cf0938
 use crate::parser::FLOW_TYPE_IF;
 use crate::parser::FLOW_TYPE_WHILE;
 use crate::parser::KEYWORD_IF;
@@ -29,13 +21,9 @@
 
 use crate::QuMsg;
 use crate::QuToken;
-<<<<<<< HEAD
-=======
-use crate::QuType2;
 use crate::vm::BASE_MODULE;
 use crate::vm::QuConstId;
 use crate::vm::Stack;
->>>>>>> 81cf0938
 
 use core::panic;
 use std::any::Any;
@@ -53,7 +41,7 @@
 	($($start:ident).+, $($end:ident).+ $code:block) => {
 		{
 			$($start).+();
-			let lmda = ||{$code};
+			let mut lmda = ||{$code};
 			let output = lmda();
 			$($end).+();
 			output
@@ -849,30 +837,16 @@
 pub struct QuCompiler {
 	contexts:Vec<QuCmpContext>,
 	name_refs:HashMap<String, u32>,
-<<<<<<< HEAD
-
-
-=======
-	types:Vec<QuType2>,
 	types_map:HashMap<String, usize>,
 	definitions: Definitions,
->>>>>>> 81cf0938
 } impl QuCompiler {
 	/// Creates and returns a new [QuCompiler].
 	pub fn new() -> Self {
-<<<<<<< HEAD
-		let inst = Self{
-			contexts:Vec::default(),
-			name_refs:HashMap::default(),
-=======
 		let mut inst = Self {
 			contexts: Vec::default(),
-			constants_code: Vec::default(),
 			name_refs: HashMap::default(),
-			types: vec![QuType2::int(), QuType2::uint(), QuType2::bool()],
 			types_map: HashMap::new(),
 			definitions: Definitions::default(),
->>>>>>> 81cf0938
 		};
 
 		return inst;
@@ -1122,11 +1096,7 @@
 			self.stack_frame_start, self.stack_frame_end {
 				// --- Compile Pieces ---
 				// Code block
-<<<<<<< HEAD
-				let block_code = self.cmp_scope(body)?;
-=======
 				let mut block_code = self.cmp_scope(body, definitions)?;
->>>>>>> 81cf0938
 				let block_code_len = block_code.len();
 
 				let mut b = QuAsmBuilder::new();
@@ -1330,15 +1300,7 @@
 					_ => unimplemented!(),
 				}
 			}
-<<<<<<< HEAD
-			QuLeaf::FnDecl(
-				name,
-				parameters,
-				statements,
-			) => {
-=======
 			Statement::FunctionDeclaration(function_declaration) => {
->>>>>>> 81cf0938
 				// TODO: Compiler fn declaration parameters
 				return self.cmp_fn_decl(
 					&function_declaration.identity,
@@ -1467,20 +1429,6 @@
 			return Err(msg);
 		}
 
-<<<<<<< HEAD
-		// Get var type
-		#[allow(unused_variables)] // TODO: implement typed expressions
-		let var_type:usize 
-			= if let Some(type_tk) = variable_type_token {
-			let var_type_str = &type_tk.slice;
-			if var_type_str != "" {
-				0
-			} else {
-				0
-			}
-		} else {
-			0
-=======
 		// Get static type
 		let object_id = match static_type {
 			Some(type_tk) => {
@@ -1494,7 +1442,6 @@
 					None => definitions.class_id::<i32>()?,
 				}
 			},
->>>>>>> 81cf0938
 		};
 
 		// Create variable
@@ -1506,20 +1453,12 @@
 		});
 
 		// Compile variable assignment
-<<<<<<< HEAD
-		return match assign_to {
-			Some(val_leaf) => {
-				// Compile variable value
-				self.cmp_expr(*val_leaf, var_reg)
-			},
-=======
 		return match initial_value {
 			// Compile variable value
 			Some(expression)
 				=> self.cmp_expr(expression, var_reg, definitions),
 
 			// No default value, compile fallback to zero
->>>>>>> 81cf0938
 			None => {
 				// No default value, compile fallback to zero
 				let mut code = QuAsmBuilder::new();
@@ -1546,12 +1485,8 @@
 
 
 	/// Compiles Qu code from a [`&str`] into a [`Vec<u8>`].
-<<<<<<< HEAD
-	pub fn compile(&mut self, code:&str, imports:&QuImports
-=======
 	pub fn compile(
 		&mut self, code:&str, definitions: &mut Definitions,
->>>>>>> 81cf0938
 	) -> Result<Vec<QuOp>, QuMsg> {
 		let mut p = QuParser::new();
 		let code_block = p.parse(code)?;
@@ -1563,13 +1498,8 @@
 
 
 	/// Compiles Qu code from a [QuLeaf] into a [`Vec<u8>`].
-<<<<<<< HEAD
-	pub fn compile_from_leafs(
-		&mut self, leafs:Vec<QuLeaf>, imports:&QuImports
-=======
 	pub fn compile_code(
 		&mut self, code_block:&CodeBlock, definitions: &mut Definitions
->>>>>>> 81cf0938
 	) -> Result<Vec<QuOp>, QuMsg> {
 		// Main code
 		let mut code = with!(self.context_start, self.context_end {
@@ -1655,8 +1585,6 @@
 	}
 
 
-<<<<<<< HEAD
-=======
 	/// Returns the static type of an expression.
 	fn get_expr_type(
 		&mut self, expr_leaf:&Expression, definitions: &mut Definitions
@@ -1763,7 +1691,6 @@
 	}
 
 
->>>>>>> 81cf0938
 	/// Returns the current stack index or [`None`].
 	fn get_stack_idx_option(&mut self) -> Option<u8> {
 		let Some(f) = self.context_get_top_frame_option()
@@ -1954,24 +1881,15 @@
 	}
 
 
-<<<<<<< HEAD
-	fn add_bp(&mut self, repr:QuBuilderPiece) {
-		self.code_pieces.push(repr);
-=======
 	fn add_ops(&mut self, ops:Vec<QuOp>) {
 		self.code_pieces.push(QuBuilderPiece::Ops(ops));
->>>>>>> 81cf0938
 	}
 
 
 	fn compile(
-<<<<<<< HEAD
-		&mut self, name_references:&HashMap<String, u32>, imports:&QuImports
-=======
 		&mut self,
 		name_references: &HashMap<String, u32>,
 		definitions: &mut Definitions,
->>>>>>> 81cf0938
 	) -> Result<Vec<QuOp>, QuMsg> {
 		let mut code = vec![];
 		
