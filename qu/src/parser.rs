--- conflicted
+++ resolved
@@ -728,13 +728,8 @@
 
 
 	/// Attempts to parse a lesser than expression.
-<<<<<<< HEAD
-	fn ck_op_les(&mut self) -> Result<Option<QuLeafExpr>, QuMsg>{
+	fn ck_op_les(&mut self) -> Result<Option<Expression>, QuMsg>{
 		return self.ck_operation(OP_EXPR_LES, &Self::ck_op_grt);
-=======
-	fn ck_op_les(&mut self) -> Result<Option<Expression>, QuMsg>{
-		return self.ck_operation(OP_MATH_LES, &Self::ck_op_grt);
->>>>>>> 81cf0938
 	}
 
 
@@ -745,13 +740,8 @@
 
 
 	/// Attempts to parse a greater than expression.
-<<<<<<< HEAD
-	fn ck_op_grt(&mut self) -> Result<Option<QuLeafExpr>, QuMsg> {
+	fn ck_op_grt(&mut self) -> Result<Option<Expression>, QuMsg> {
 		return self.ck_operation(OP_EXPR_GRT, &Self::ck_op_eql);
-=======
-	fn ck_op_grt(&mut self) -> Result<Option<Expression>, QuMsg> {
-		return self.ck_operation(OP_MATH_GRT, &Self::ck_op_eql);
->>>>>>> 81cf0938
 	}
 
 
@@ -762,68 +752,38 @@
 
 
 	/// Attempts to parse an equal to expression.
-<<<<<<< HEAD
-	fn ck_op_eql(&mut self) -> Result<Option<QuLeafExpr>, QuMsg> {
+	fn ck_op_eql(&mut self) -> Result<Option<Expression>, QuMsg> {
 		return self.ck_operation(OP_EXPR_EQL, &Self::ck_op_not_eql);
-=======
-	fn ck_op_eql(&mut self) -> Result<Option<Expression>, QuMsg> {
-		return self.ck_operation(OP_MATH_EQL, &Self::ck_op_not_eql);
->>>>>>> 81cf0938
 	}
 
 
 	/// Attempts to parse a not equal to expression.
-<<<<<<< HEAD
-	fn ck_op_not_eql(&mut self) -> Result<Option<QuLeafExpr>, QuMsg> {
+	fn ck_op_not_eql(&mut self) -> Result<Option<Expression>, QuMsg> {
 		return self.ck_operation(OP_EXPR_NEQ, &Self::ck_op_sub);
-=======
-	fn ck_op_not_eql(&mut self) -> Result<Option<Expression>, QuMsg> {
-		return self.ck_operation(OP_MATH_NEQ, &Self::ck_op_sub);
->>>>>>> 81cf0938
 	}
 
 
 	/// Attempts to parse a subtraction expression.
-<<<<<<< HEAD
-	fn ck_op_sub(&mut self) -> Result<Option<QuLeafExpr>, QuMsg> {
+	fn ck_op_sub(&mut self) -> Result<Option<Expression>, QuMsg> {
 		return self.ck_operation(OP_EXPR_SUB, &Self::ck_op_add);
-=======
-	fn ck_op_sub(&mut self) -> Result<Option<Expression>, QuMsg> {
-		return self.ck_operation(OP_MATH_SUB, &Self::ck_op_add);
->>>>>>> 81cf0938
 	}
 
 
 	/// Attempts to parse an addition expression.
-<<<<<<< HEAD
-	fn ck_op_add(&mut self) -> Result<Option<QuLeafExpr>, QuMsg>  {
+	fn ck_op_add(&mut self) -> Result<Option<Expression>, QuMsg>  {
 		return self.ck_operation(OP_EXPR_ADD, &Self::ck_op_div);
-=======
-	fn ck_op_add(&mut self) -> Result<Option<Expression>, QuMsg>  {
-		return self.ck_operation(OP_MATH_ADD, &Self::ck_op_div);
->>>>>>> 81cf0938
 	}
 
 
 	/// Attempts to parse a division expression.
-<<<<<<< HEAD
-	fn ck_op_div(&mut self) -> Result<Option<QuLeafExpr>, QuMsg> {
+	fn ck_op_div(&mut self) -> Result<Option<Expression>, QuMsg> {
 		return self.ck_operation(OP_EXPR_DIV, &Self::ck_op_mul);
-=======
-	fn ck_op_div(&mut self) -> Result<Option<Expression>, QuMsg> {
-		return self.ck_operation(OP_MATH_DIV, &Self::ck_op_mul);
->>>>>>> 81cf0938
 	}
 
 
 	/// Attempts to parse a multiplication expression.
-<<<<<<< HEAD
-	fn ck_op_mul(&mut self) -> Result<Option<QuLeafExpr>, QuMsg> {
+	fn ck_op_mul(&mut self) -> Result<Option<Expression>, QuMsg> {
 		return self.ck_operation(OP_EXPR_MUL, &Self::ck_op_paren_expr);
-=======
-	fn ck_op_mul(&mut self) -> Result<Option<Expression>, QuMsg> {
-		return self.ck_operation(OP_MATH_MUL, &Self::ck_op_paren_expr);
->>>>>>> 81cf0938
 	}
 
 
@@ -1260,393 +1220,4 @@
 
 
 #[cfg(test)]
-<<<<<<< HEAD
-mod test_qu_matcher {
-    use crate::QuLeaf;
-    use crate::QuLeafExpr;
-    use crate::parser::FLOW_TYPE_IF;
-    use crate::QuParser;
-	use crate::QuMsg;
-	use crate::parser::QuOperator;
-use crate::tokens::QuToken;
-
-	use super::FLOW_TYPE_WHILE;
-
-	// TODO: Make unit test for parsing expression order
-
-	#[test]
-	fn parse_code_example() -> Result<(), QuMsg>{
-		let script = r#"
-			fn add():
-				var left = 2
-				var right = 5
-				return left + right
-		
-			add()
-		"#;
-		let mut p = QuParser::new();
-		let res = p.parse(script)?;
-		
-		let expc = vec![
-			QuLeaf::FnDecl(
-				Box::new(QuToken::from("add")),
-				vec![],
-				vec![
-					QuLeaf::VarDecl(
-						Box::new(QuToken::from("left")),
-						None,
-						Some(Box::new(QuLeafExpr::Number(
-							Box::new(QuToken::from("2"))
-						))),
-					),
-					QuLeaf::VarDecl(
-						Box::new(QuToken::from("right")),
-						None,
-						Some(Box::new(QuLeafExpr::Number(
-							Box::new(QuToken::from("5"))
-						))),
-					),
-					QuLeaf::Return(
-						Some(Box::new(QuLeafExpr::Equation(
-							QuOperator::Add,
-							Box::new(QuLeafExpr::Var(
-								Box::new(QuToken::from("left"))
-							)),
-							Box::new(QuLeafExpr::Var(
-								Box::new(QuToken::from("right"))
-							)),
-						))),
-					),
-				]
-			),
-			QuLeaf::Expression(
-				Box::new(QuLeafExpr::FnCall(
-					Box::new(QuToken::from("add")),
-					vec![]
-				)),
-			),
-		];
-
-		assert_eq!(&res, &expc);
-
-		return Ok(());
-	}
-	
-
-	#[test]
-	fn parse_expression() -> Result<(), QuMsg>{
-		let mut p = QuParser::new();
-		let res = p.parse("2 + 3 - 3")?;
-		dbg!(&res);
-		
-		let expc = vec![
-			QuLeaf::Expression(Box::new(
-				QuLeafExpr::Equation(
-					QuOperator::Sub,
-					Box::new(QuLeafExpr::Equation(
-						QuOperator::Add,
-						Box::new(QuLeafExpr::Number(Box::new(QuToken::from("2")))),
-						Box::new(QuLeafExpr::Number(Box::new(QuToken::from("3")))),
-					)),
-					Box::new(QuLeafExpr::Number(Box::new(QuToken::from("3")))),
-				),
-			)),
-		];
-
-		assert_eq!(res.len(), expc.len());
-		assert_eq!(res, expc);
-
-		return Ok(());
-	}
-
-
-	macro_rules! test_equation {
-		($symbol:expr, $p:ident) => {
-			{
-				let res = $p.parse(&format!("23 {} 18", $symbol))?;
-				let expc = vec![
-					QuLeaf::Expression(
-						Box::new(QuLeafExpr::Equation(
-							QuOperator::from_symbol($symbol),
-							Box::new(QuLeafExpr::Number(
-								Box::new(QuToken::from("23")))
-							),
-							Box::new(QuLeafExpr::Number(
-								Box::new(QuToken::from("18")))
-							),
-						)),
-					),
-				];
-				assert_eq!(res, expc);
-			}
-		};
-	}
-
-	#[test]
-	fn parse_expression_outputs() -> Result<(), QuMsg>{
-		let mut p = QuParser::new();
-		
-		test_equation!("<", p);
-		//test_equation!("<=", p);
-		test_equation!(">", p);
-		//test_equation!(">=", p);
-		test_equation!("==", p);
-		test_equation!("!=", p);
-		test_equation!("-", p);
-		test_equation!("+", p);
-		test_equation!("/", p);
-		test_equation!("*", p);
-
-		return Ok(());
-	}
-
-
-	#[test]
-	fn parse_expression_parenthesies() -> Result<(), QuMsg>{
-		let mut p = QuParser::new();
-		let res = p.parse("2 + 3 * 9")?;
-		let res2 = p.parse("(2 + 3) * 9")?;
-
-		let expt = vec![
-			QuLeaf::Expression(
-				Box::new(QuLeafExpr::Equation(
-					QuOperator::Add,
-					Box::new(QuLeafExpr::Number(
-						Box::new(QuToken::from("2")),
-					)),
-					Box::new(QuLeafExpr::Equation(
-						QuOperator::Mul,
-						Box::new(QuLeafExpr::Number(
-							Box::new(QuToken::from("3")),
-						)),
-						Box::new(QuLeafExpr::Number(
-							Box::new(QuToken::from("9")),
-						)),
-					)),
-				)),
-			),
-		];
-		let expt2 = vec![
-			QuLeaf::Expression(
-				Box::new(QuLeafExpr::Equation(
-					QuOperator::Mul,
-					Box::new(QuLeafExpr::Equation(
-						QuOperator::Add,
-						Box::new(QuLeafExpr::Number(
-							Box::new(QuToken::from("2")),
-						)),
-						Box::new(QuLeafExpr::Number(
-							Box::new(QuToken::from("3")),
-						)),
-					)),
-					Box::new(QuLeafExpr::Number(
-						Box::new(QuToken::from("9")),
-					)),
-				)),
-			),
-		];
-
-		assert_ne!(&res, &res2);
-		assert_eq!(&res, &expt);
-		assert_eq!(&res2, &expt2);
-
-		return Ok(());
-	}
-
-
-	#[test]
-	fn parse_flow_if() -> Result<(), QuMsg>{
-		let mut p = QuParser::new();
-		let res = p.parse(r##"
-		if 1:
-			2
-			3
-		while 4:
-			5
-		"##)?;
-
-		let expected = vec![
-			QuLeaf::FlowStatement(
-				FLOW_TYPE_IF,
-				Box::new(QuLeafExpr::Number(
-					Box::new(QuToken::from("1")),
-				)),
-				vec![
-					QuLeaf::Expression(
-						Box::new(QuLeafExpr::Number(
-							Box::new(QuToken::from("2")),
-						)),
-					),
-					QuLeaf::Expression(
-						Box::new(QuLeafExpr::Number(
-							Box::new(QuToken::from("3")),
-						)),
-					),
-				],
-			),
-			QuLeaf::FlowStatement(
-				FLOW_TYPE_WHILE,
-				Box::new(QuLeafExpr::Number(
-					Box::new(QuToken::from("4")),
-				)),
-				vec![
-					QuLeaf::Expression(
-						Box::new(QuLeafExpr::Number(
-							Box::new(QuToken::from("5")),
-						)),
-					),
-				],
-			),
-		];
-
-		assert_eq!(res, expected);
-
-		return Ok(());
-	}
-
-
-	#[test]
-	fn parse_fn_call() -> Result<(), QuMsg>{
-		let mut p = QuParser::new();
-		let res = p.parse(r##"
-		add() + sub()
-		"##)?;
-
-		let expected = vec![
-			QuLeaf::Expression(
-				Box::new(QuLeafExpr::Equation(
-					QuOperator::Add,
-					Box::new(QuLeafExpr::FnCall(
-						Box::new(QuToken::from("add")),
-						vec![],
-					)),
-					Box::new(QuLeafExpr::FnCall(
-						Box::new(QuToken::from("sub")),
-						vec![],
-					)),
-				)),
-			),
-		];
-
-		assert_eq!(res, expected);
-
-		return Ok(());
-	}
-
-
-	#[test]
-	fn parse_fn_definition() -> Result<(), QuMsg>{
-		let mut p = QuParser::new();
-		let res = p.parse(r##"
-			fn add(a, b):
-				5
-			fn sub(a int, b int):
-				6
-		"##)?;
-
-		let expt = vec![
-			QuLeaf::FnDecl(
-				Box::new(QuToken::from("add")),
-				vec![
-					(
-						QuToken::from("a"),
-						None,
-					),
-					(
-						QuToken::from("b"),
-						None,
-					),
-				],
-				vec![
-					QuLeaf::Expression(
-						Box::new(QuLeafExpr::Number(
-							Box::new(QuToken::from("5")),
-						)),
-					),
-				]
-			),
-			QuLeaf::FnDecl(
-				Box::new(QuToken::from("sub")),
-				vec![
-					(
-						QuToken::from("a"),
-						Some(QuToken::from("int")),
-					),
-					(
-						QuToken::from("b"),
-						Some(QuToken::from("int")),
-					),
-				],
-				vec![
-					QuLeaf::Expression(
-						Box::new(QuLeafExpr::Number(
-							Box::new(QuToken::from("6")),
-						)),
-					),
-				]
-			),
-		];
-
-		assert_eq!(res, expt);
-
-		return Ok(());
-	}
-
-
-	#[test]
-	fn parse_variable_assignment() -> Result<(), QuMsg>{
-		let mut p = QuParser::new();
-		let res = p.parse("count = 3/2")?;
-
-		let expc = vec![
-			QuLeaf::VarAssign(
-				Box::new(QuToken::from("count")),
-				Box::new(QuLeafExpr::Equation(
-					QuOperator::Div,
-					Box::new(QuLeafExpr::Number(
-						Box::new(QuToken::from("3")),
-					)),
-					Box::new(QuLeafExpr::Number(
-						Box::new(QuToken::from("2")),
-					)),
-				)),
-			),
-		];
-
-		assert_eq!(&res, &expc);
-
-		return Ok(());
-	}
-
-
-	#[test]
-	fn parse_variable_declaration() -> Result<(), QuMsg>{
-		let mut p = QuParser::new();
-		let res = p.parse("var count int = 20 * 8")?;
-
-		dbg!(&res);
-		let expc = vec![
-			QuLeaf::VarDecl(
-				Box::new(QuToken::from("count")),
-				Some(Box::new(QuToken::from("int"))),
-				Some(Box::new(QuLeafExpr::Equation(
-					QuOperator::Mul,
-					Box::new(QuLeafExpr::Number(
-						Box::new(QuToken::from("20")),
-					)),
-					Box::new(QuLeafExpr::Number(
-						Box::new(QuToken::from("8")),
-					)),
-				))),
-			),
-		];
-
-		assert_eq!(&res, &expc);
-
-		return Ok(());
-	}
-
-}
-=======
-mod test_qu_matcher {}
->>>>>>> 81cf0938
+mod test_qu_matcher {}