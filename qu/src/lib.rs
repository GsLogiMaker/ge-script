--- conflicted
+++ resolved
@@ -41,16 +41,10 @@
 mod vm;
 
 
-<<<<<<< HEAD
-pub use import::QuExtFnId;
-use import::QuImports;
-=======
 use std::marker::PhantomData;
 
 use compiler::Definitions;
-pub use import::QuFunctionId;
 use import::QuRegistered;
->>>>>>> 81cf0938
 use tokens::{TOKEN_TYPE_NAME, QuToken};
 pub use errors::QuMsg;
 pub use compiler::QuCompiler;
@@ -83,15 +77,9 @@
 /// # return Ok(());
 /// # }
 /// ```
-<<<<<<< HEAD
-pub struct Qu {
-	vm:QuVm,
-	imports:QuImports,
-=======
 pub struct Qu<'a> {
 	vm: QuVm,
 	ph: PhantomData<&'a u8>,
->>>>>>> 81cf0938
 
 } impl<'a> Qu<'a> {
 
@@ -107,16 +95,8 @@
 	pub fn new() -> Self {
 		Qu {
 			vm: QuVm::new(),
-<<<<<<< HEAD
-			imports: QuImports::default(),
-		};
-		qu.import_struct::<isize>();
-		qu.import_fns();
-		qu
-=======
 			ph: PhantomData {},
 		}
->>>>>>> 81cf0938
 	}
 
 
@@ -147,48 +127,6 @@
 	}
 
 
-<<<<<<< HEAD
-	/// Imports the external functions of all imported structs.
-	/// 
-	/// # Warning
-	/// 
-	/// Likely to panic.
-	pub fn import_fns(&mut self) {
-		self.imports.register_fns()
-	}
-
-
-	/// Imports an external struct.
-	/// 
-	/// # Note
-	/// 
-	/// Does not register the methods of the struct. Call
-	/// [`Qu::register_struct`] to register the methods of all registered
-	/// structs.
-	/// 
-	/// # Example
-	/// 
-	/// ```
-	/// use qu::Qu;
-	/// use qu::QuRegisterStruct;
-	/// 
-	/// struct MyStruct();
-	/// impl QuRegisterStruct for MyStruct {
-	/// 	fn get_name() -> String {
-	/// 		"MyStruct".into()
-	/// 	}
-	/// }
-	/// 
-	/// let mut qu = Qu::new();
-	/// 
-	/// qu.import_struct::<MyStruct>();
-	/// ```
-	pub fn import_struct<S:QuRegisterStruct+'static>(&mut self) {
-		self.imports.register_struct::<S>()
-	}
-
-
-=======
 	pub fn register_fns(&mut self) {
 		self.vm.definitions.imports.register_fns()
 	}
@@ -211,7 +149,6 @@
 	}
 
 
->>>>>>> 81cf0938
 	/// Runs [`&str`] as Qu script.
 	/// 
 	/// # Errors
@@ -239,35 +176,7 @@
 	}
 
 
-<<<<<<< HEAD
-	/// Runs a Qu script and returns the value returned by the script.
-	/// 
-	/// # Errors
-	/// 
-	/// If `code` contains improper Qu syntax, a Qu runtime error occurs,
-	/// there is no return value, or the return value could not be cast to `T`
-	/// then an [`Err`] is returned.
-	/// 
-	/// # Example
-	/// 
-	/// ```
-	/// use qu::Qu;
-	/// use qu::QuMsg;
-	/// 
-	/// # fn main(){example().unwrap()}
-	/// # fn example() -> Result<(), QuMsg> {
-	/// let mut qu = Qu::new();
-	/// 
-	/// let val = qu.run_and_get::<isize>("return 5 + 6")?;
-	/// assert_eq!(val, Box::new(11isize));
-	/// # return Ok(());
-	/// # }
-	/// ```
-	pub fn run_and_get<T:'static>(&mut self, script:&str
-	) -> Result<Box<T>, QuMsg> {
-=======
 	pub fn run_and_get<T:'a>(&mut self, script:&str) -> Result<&T, QuMsg> {
->>>>>>> 81cf0938
 		let code = self.compile(script)?;
 		self.run_ops(&code)?;
 		let return_id = self.vm.return_value_id();
@@ -277,100 +186,8 @@
 	}
 
 
-<<<<<<< HEAD
-	/// Runs compiled Qu code.
-	/// 
-	/// # Errors
-	/// 
-	/// If `code` fails the sanity checks or a Qu runtime error occurs
-	/// then an [`Err`] is returned.
-	/// 
-	/// # Example
-	/// 
-	/// ```
-	/// use qu::Qu;
-	/// use qu::QuMsg;
-	/// 
-	/// # fn main(){example().unwrap()}
-	/// # fn example() -> Result<(), QuMsg> {
-	/// let mut qu = Qu::new();
-	/// 
-	/// let code = qu.compile("var count = 5 + 6")?;
-	/// qu.run_ops(&code)?;
-	/// # return Ok(());
-	/// # }
-	/// ```
-	pub fn run_ops(&mut self, code:&[QuOp]) -> Result<(), QuMsg> {
-		return self.vm.run_ops(code, &self.imports);
-=======
 	pub fn run_ops(&mut self, instructions:&[QuOp]) -> Result<(), QuMsg> {
 		return self.vm.run_ops(instructions);
-	}
-
-}
-
-
-/// A declared Qu function. Contains all the metadata for a defined function.
-#[derive(Debug, Default)]
-pub struct QuFunc {
-	/// The name of this funciton.
-	name:String,
-	/// The index that is function is stored at in the function list.
-	id:usize,
-	/// The arguments accepted by this function.
-	arg_list:Vec<u8>,
-	/// The start index of this function's code.
-	code_start:usize,
-
-} impl QuFunc {
-
-	fn new(name:&str, id:usize, code_start:usize) -> Self {
-		return Self{
-			name: name.to_owned(),
-			id: id,
-			arg_list: Vec::default(),
-			code_start: code_start,
-		}
-	}
-
-}
-
-
-/// TODO: Remove this struct, it is replaced with an enum.
-/// An object type (Ex: int, bool, String, Object).
-pub struct QuType2 {
-	name:String,
-	size:usize,
-} impl QuType2 {
-
-	/// Makes a new [`QuType`].
-	fn new(name:String, size:usize) -> QuType2 {
-		return QuType2{
-			name,
-			size,
-		};
-	}
-
-
-	/// Instantiates a boolean [`QuType`].
-	fn bool() -> QuType2 {
-		// TODO:: Make "bool" string a constant
-		return QuType2::new("bool".to_string(), 1);
-	}
-
-
-	/// Instantiates an integer [`QuType`].
-	fn int() -> QuType2 {
-		// TODO: Make "int" string a constant
-		return QuType2::new("int".to_string(), 1);
-	}
-
-
-	/// Instantiates an unsigned integer [`QuType`].
-	fn uint() -> QuType2 {
-		// TODO:: Make "uint" string a constant
-		return QuType2::new("uint".to_string(), 1);
->>>>>>> 81cf0938
 	}
 
 }
@@ -398,14 +215,8 @@
 			return n1
 		"#;
 
-<<<<<<< HEAD
-		let n1 = *qu.run_and_get::<isize>(script).unwrap();
-
-		assert_eq!(n1, 34isize);
-=======
 		let n1 = *qu.run_and_get::<i32>(script).unwrap();
 		assert_eq!(n1, 34);
->>>>>>> 81cf0938
 	}
 
 
@@ -437,14 +248,8 @@
 			return addinate(1)
 		"#;
 
-<<<<<<< HEAD
-		dbg!(qu.compile(script).unwrap());
-		let value:isize = *qu.run_and_get(script).unwrap();
-		assert_eq!(value, 128isize);
-=======
 		let value:i32 = *qu.run_and_get(script).unwrap();
 		assert_eq!(value, 128);
->>>>>>> 81cf0938
 	}
 
 
@@ -459,13 +264,8 @@
 		"#;
 		let mut qu = Qu::new();
 
-<<<<<<< HEAD
-		let val = *qu.run_and_get::<isize>(script).unwrap();
-		assert_eq!(val, 3isize);
-=======
 		let val = *qu.run_and_get::<i32>(script).unwrap();
 		assert_eq!(val, 3);
->>>>>>> 81cf0938
 	}
 
 
@@ -518,13 +318,8 @@
 			return counter
 		"#;
 
-<<<<<<< HEAD
-		let res:isize = *qu.run_and_get(script).unwrap();
-		assert_eq!(res, 0isize);
-=======
 		let res:i32 = *qu.run_and_get(script).unwrap();
 		assert_eq!(res, 0);
->>>>>>> 81cf0938
 	}
 
 
@@ -538,10 +333,6 @@
 			return counter
 		"#;
 
-<<<<<<< HEAD
-		let res:isize = *qu.run_and_get(script).unwrap();
-		assert_eq!(res, 10isize);
-=======
 		let res:i32 = *qu.run_and_get(script).unwrap();
 		assert_eq!(res, 10);
 	}
@@ -655,7 +446,6 @@
 				return a + c
 		"#;
 		qu.run(script).unwrap();
->>>>>>> 81cf0938
 	}
 
 }