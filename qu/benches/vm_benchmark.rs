
extern crate criterion;

use criterion::criterion_group;
use criterion::criterion_main;
use criterion::Criterion;

use qu::Qu;
<<<<<<< HEAD
use qu::QuExtFnId;
=======
use qu::QuCompiler;
use qu::QuFunctionId;
use qu::QuMsg;
>>>>>>> 81cf0938
use qu::QuOp;
use qu::QuStackId;


fn speed(c: &mut Criterion) {
	let mut qu = Qu::new();

	let n1:QuStackId = 0.into();
	let nterms:QuStackId = 1.into();
	let n2:QuStackId = 2.into();
	let count:QuStackId = 3.into();
	let zero:QuStackId = 20.into();
<<<<<<< HEAD
	let add:QuExtFnId = 0.into();
	let lesser:QuExtFnId = 1.into();

	let ops = vec![
		QuOp::Value(0, zero),
		QuOp::Value(25, nterms),
		QuOp::Value(0, n1),
		QuOp::Value(1, n2),
		QuOp::Value(0, count),

		QuOp::CallExt(lesser, vec![count, nterms], QuStackId(4)),
		QuOp::JumpByIfNot(6),

			QuOp::CallExt(add, vec![n1, n2], QuStackId(4)),
			QuOp::CallExt(add, vec![n2, zero], n1),
			QuOp::CallExt(add, vec![QuStackId(4), zero], n2),

			QuOp::Value(1, QuStackId(5)),
			QuOp::CallExt(add, vec![count, QuStackId(5)], count),

		QuOp::JumpBy(-8),

		QuOp::End,
	];

	c.bench_function(
		"ops", |b| {
			b.iter(|| {
				qu.run_ops(&ops).unwrap();
			})
		}
	);
=======
	let add:QuFunctionId = 0.into();
	let lesser:QuFunctionId = 1.into();
>>>>>>> 81cf0938
}


criterion_group!(
	name = bench;
	config = Criterion::default();
	targets = speed
);

criterion_main!(bench);<|MERGE_RESOLUTION|>--- conflicted
+++ resolved
@@ -6,13 +6,8 @@
 use criterion::Criterion;
 
 use qu::Qu;
-<<<<<<< HEAD
-use qu::QuExtFnId;
-=======
 use qu::QuCompiler;
-use qu::QuFunctionId;
 use qu::QuMsg;
->>>>>>> 81cf0938
 use qu::QuOp;
 use qu::QuStackId;
 
@@ -25,43 +20,6 @@
 	let n2:QuStackId = 2.into();
 	let count:QuStackId = 3.into();
 	let zero:QuStackId = 20.into();
-<<<<<<< HEAD
-	let add:QuExtFnId = 0.into();
-	let lesser:QuExtFnId = 1.into();
-
-	let ops = vec![
-		QuOp::Value(0, zero),
-		QuOp::Value(25, nterms),
-		QuOp::Value(0, n1),
-		QuOp::Value(1, n2),
-		QuOp::Value(0, count),
-
-		QuOp::CallExt(lesser, vec![count, nterms], QuStackId(4)),
-		QuOp::JumpByIfNot(6),
-
-			QuOp::CallExt(add, vec![n1, n2], QuStackId(4)),
-			QuOp::CallExt(add, vec![n2, zero], n1),
-			QuOp::CallExt(add, vec![QuStackId(4), zero], n2),
-
-			QuOp::Value(1, QuStackId(5)),
-			QuOp::CallExt(add, vec![count, QuStackId(5)], count),
-
-		QuOp::JumpBy(-8),
-
-		QuOp::End,
-	];
-
-	c.bench_function(
-		"ops", |b| {
-			b.iter(|| {
-				qu.run_ops(&ops).unwrap();
-			})
-		}
-	);
-=======
-	let add:QuFunctionId = 0.into();
-	let lesser:QuFunctionId = 1.into();
->>>>>>> 81cf0938
 }
 
 
